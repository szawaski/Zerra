--- conflicted
+++ resolved
@@ -34,13 +34,8 @@
         <GeneratePackageOnBuild>true</GeneratePackageOnBuild>
         <PackageTags>Framework, CQRS, Microservice, Event Sourcing, Repository, ORM</PackageTags>
         <RepositoryUrl>https://github.com/szawaski/Zerra</RepositoryUrl>
-<<<<<<< HEAD
-        <LangVersion>10.0</LangVersion>
+		<LangVersion>11.0</LangVersion>
         <Version>4.10.0</Version>
-=======
-        <LangVersion>11.0</LangVersion>
-        <Version>4.9.0</Version>
->>>>>>> 718154c9
     </PropertyGroup>
 
     <ItemGroup>
