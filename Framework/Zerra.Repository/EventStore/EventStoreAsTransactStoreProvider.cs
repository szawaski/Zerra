--- conflicted
+++ resolved
@@ -394,12 +394,7 @@
             if (modelState == null && eventDatas.Length == 0)
                 return Array.Empty<TModel>();
 
-<<<<<<< HEAD
-            modelState ??= Instantiator.CreateInstance<TModel>();
-=======
-            if (modelState == null)
-                modelState = Instantiator.Create<TModel>();
->>>>>>> 0de5f2d9
+            modelState ??= Instantiator.Create<TModel>();
 
             if (many)
             {
@@ -520,12 +515,7 @@
             if (modelState == null && eventDatas.Length == 0)
                 return Array.Empty<EventModel<TModel>>();
 
-<<<<<<< HEAD
-            modelState ??= Instantiator.CreateInstance<TModel>();
-=======
-            if (modelState == null)
-                modelState = Instantiator.Create<TModel>();
->>>>>>> 0de5f2d9
+            modelState ??= Instantiator.Create<TModel>();
 
             if (many)
             {
