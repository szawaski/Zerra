﻿// Copyright © KaKush LLC
// Written By Steven Zawaski
// Licensed to you under the MIT license

using System;

public static class StringExtensions
{
    public static string Truncate(this string it, int maxLength)
    {
<<<<<<< HEAD
        if (it == null)
            throw new ArgumentNullException(nameof(it));
        if (it.Length < maxLength)
=======
        if (maxLength < 0) throw new ArgumentException("Cannot be less than zero", nameof(maxLength));

        if (it == null || it.Length < maxLength)
>>>>>>> 88f756f1
            return it;
        return it.Substring(0, maxLength);
    }

    public unsafe static string Join(int maxLength, string seperator, string str1, string str2)
    {
        if (maxLength - seperator.Length < 0) throw new ArgumentException("Cannot be shorter than the seperator length", nameof(maxLength));

        var over = str1.Length + str2.Length + seperator.Length - maxLength;
        if (over <= 0)
            return String.Join(seperator, str1, str2);

        var seperatorSpan = seperator.AsSpan();
        var span1 = str1.AsSpan();
        var span2 = str2.AsSpan();

        if (span1.Length > span2.Length)
        {
            var diff = span1.Length - span2.Length;
            var subtract = over > diff ? diff : over;
            over -= subtract;
            span1 = span1.Slice(0, span1.Length - subtract);
        }
        else if (span2.Length > span1.Length)
        {
            var diff = span2.Length - span1.Length;
            var subtract = over > diff ? diff : over;
            over -= subtract;
            span2 = span2.Slice(0, span2.Length - subtract);
        }

        if (over > 0)
        {
            var split = over / 2;
            span1 = span1.Slice(0, span1.Length - split);
            span2 = span2.Slice(0, span2.Length - split - (over % 2 > 0 ? 1 : 0));
        }

        var result = new string('\0', checked(span1.Length + span2.Length + seperatorSpan.Length));
        fixed (char* resultPtr = result)
        {
            var resultSpan = new Span<char>(resultPtr, result.Length);

            span1.CopyTo(resultSpan);
            resultSpan = resultSpan.Slice(span1.Length);

            seperatorSpan.CopyTo(resultSpan);
            resultSpan = resultSpan.Slice(seperatorSpan.Length);

            span2.CopyTo(resultSpan);
        }
        return result;
    }
    public unsafe static string Join(int maxLength, string seperator, string str1, string str2, string str3)
    {
        if (maxLength - seperator.Length < 0) throw new ArgumentException("Cannot be shorter than the seperator length", nameof(maxLength));

        var over = str1.Length + str2.Length + str3.Length + seperator.Length * 2 - maxLength;
        if (over <= 0)
            return String.Join(seperator, str1, str2, str3);

        var seperatorSpan = seperator.AsSpan();
        var span1 = str1.AsSpan();
        var span2 = str2.AsSpan();
        var span3 = str3.AsSpan();

        while (over > 0)
        {
            var index = 1;
            var length = span1.Length;
            if (span2.Length >= length)
            {
                index = 2;
                length = span2.Length;
            }
            if (span3.Length >= length)
            {
                index = 3;
                length = span3.Length;
            }
            switch (index)
            {
                case 1: span1 = span1.Slice(0, span1.Length - 1); break;
                case 2: span2 = span2.Slice(0, span2.Length - 1); break;
                case 3: span3 = span3.Slice(0, span3.Length - 1); break;
            }
            over--;
        }

        var result = new string('\0', checked(span1.Length + span2.Length + span3.Length + seperatorSpan.Length * 2));
        fixed (char* resultPtr = result)
        {
            var resultSpan = new Span<char>(resultPtr, result.Length);

            span1.CopyTo(resultSpan);
            resultSpan = resultSpan.Slice(span1.Length);

            seperatorSpan.CopyTo(resultSpan);
            resultSpan = resultSpan.Slice(seperatorSpan.Length);

            span2.CopyTo(resultSpan);
            resultSpan = resultSpan.Slice(span2.Length);

            seperatorSpan.CopyTo(resultSpan);
            resultSpan = resultSpan.Slice(seperatorSpan.Length);

            span3.CopyTo(resultSpan);
        }
        return result;
    }
    public unsafe static string Join(int maxLength, string seperator, string str1, string str2, string str3, string str4)
    {
        if (maxLength - seperator.Length < 0) throw new ArgumentException("Cannot be shorter than the seperator length", nameof(maxLength));

        var over = str1.Length + str2.Length + str3.Length + str4.Length + seperator.Length * 3 - maxLength;
        if (over <= 0)
            return String.Join(seperator, str1, str2, str3, str4);

        var seperatorSpan = seperator.AsSpan();
        var span1 = str1.AsSpan();
        var span2 = str2.AsSpan();
        var span3 = str3.AsSpan();
        var span4 = str4.AsSpan();

        while (over > 0)
        {
            var index = 1;
            var length = span1.Length;
            if (span2.Length >= length)
            {
                index = 2;
                length = span2.Length;
            }
            if (span3.Length >= length)
            {
                index = 3;
                length = span3.Length;
            }
            if (span4.Length >= length)
            {
                index = 4;
                length = span4.Length;
            }
            switch (index)
            {
                case 1: span1 = span1.Slice(0, span1.Length - 1); break;
                case 2: span2 = span2.Slice(0, span2.Length - 1); break;
                case 3: span3 = span3.Slice(0, span3.Length - 1); break;
                case 4: span4 = span4.Slice(0, span4.Length - 1); break;
            }
            over--;
        }

        var result = new string('\0', checked(span1.Length + span2.Length + span3.Length + span4.Length + seperatorSpan.Length * 3));
        fixed (char* resultPtr = result)
        {
            var resultSpan = new Span<char>(resultPtr, result.Length);

            span1.CopyTo(resultSpan);
            resultSpan = resultSpan.Slice(span1.Length);

            seperatorSpan.CopyTo(resultSpan);
            resultSpan = resultSpan.Slice(seperatorSpan.Length);

            span2.CopyTo(resultSpan);
            resultSpan = resultSpan.Slice(span2.Length);

            seperatorSpan.CopyTo(resultSpan);
            resultSpan = resultSpan.Slice(seperatorSpan.Length);

            span3.CopyTo(resultSpan);
            resultSpan = resultSpan.Slice(span3.Length);

            seperatorSpan.CopyTo(resultSpan);
            resultSpan = resultSpan.Slice(seperatorSpan.Length);

            span4.CopyTo(resultSpan);
        }
        return result;
    }

    public static bool ToBoolean(this string obj, bool defaultValue = default)
    {
        if (obj == null)
            return defaultValue;
        if (obj == String.Empty)
            return defaultValue;

        if (obj == "1")
            return true;
        if (obj == "0")
            return false;
        if (obj == "-1")
            return false;

        if (Boolean.TryParse(obj, out var tryvalue))
            return tryvalue;
        else
            return defaultValue;
    }
    public static bool? ToBooleanNullable(this string it)
    {
        if (it == null)
            return null;
        if (it == String.Empty)
            return null;
        if (Boolean.TryParse(it, out var tryvalue))
            return tryvalue;
        else
            return null;
    }

    public static byte ToByte(this string it, byte defaultValue = default)
    {
        if (it == null)
            return defaultValue;
        if (it == String.Empty)
            return defaultValue;
        if (Byte.TryParse(it, out var tryvalue))
            return tryvalue;
        else
            return defaultValue;
    }
    public static byte? ToByteNullable(this string it)
    {
        if (it == null)
            return null;
        if (it == String.Empty)
            return null;
        if (Byte.TryParse(it, out var tryvalue))
            return tryvalue;
        else
            return null;
    }

    public static short ToInt16(this string it, short defaultValue = default)
    {
        if (it == null)
            return defaultValue;
        if (it == String.Empty)
            return defaultValue;
        if (Int16.TryParse(it, out var tryvalue))
            return tryvalue;
        else
            return defaultValue;
    }
    public static short? ToInt16Nullable(this string it)
    {
        if (it == null)
            return null;
        if (it == String.Empty)
            return null;
        if (Int16.TryParse(it, out var tryvalue))
            return tryvalue;
        else
            return null;
    }

    public static ushort ToUInt16(this string it, ushort defaultValue = default)
    {
        if (it == null)
            return defaultValue;
        if (it == String.Empty)
            return defaultValue;
        if (UInt16.TryParse(it, out var tryvalue))
            return tryvalue;
        else
            return defaultValue;
    }
    public static ushort? ToUInt16Nullable(this string it)
    {
        if (it == null)
            return null;
        if (it == String.Empty)
            return null;
        if (UInt16.TryParse(it, out var tryvalue))
            return tryvalue;
        else
            return null;
    }

    public static int ToInt32(this string it, int defaultValue = default)
    {
        if (it == null)
            return defaultValue;
        if (it == String.Empty)
            return defaultValue;
        if (Int32.TryParse(it, out var tryvalue))
            return tryvalue;
        else
            return defaultValue;
    }
    public static int? ToInt32Nullable(this string it)
    {
        if (it == null)
            return null;
        if (it == String.Empty)
            return null;
        if (Int32.TryParse(it, out var tryvalue))
            return tryvalue;
        else
            return null;
    }

    public static uint ToUInt32(this string it, uint defaultValue = default)
    {
        if (it == null)
            return defaultValue;
        if (it == String.Empty)
            return defaultValue;
        if (UInt32.TryParse(it, out var tryvalue))
            return tryvalue;
        else
            return defaultValue;
    }
    public static uint? ToUInt32Nullable(this string it)
    {
        if (it == null)
            return null;
        if (it == String.Empty)
            return null;
        if (UInt32.TryParse(it, out var tryvalue))
            return tryvalue;
        else
            return null;
    }

    public static long ToInt64(this string it, long defaultValue = default)
    {
        if (it == null)
            return defaultValue;
        if (it == String.Empty)
            return defaultValue;
        if (Int64.TryParse(it, out var tryvalue))
            return tryvalue;
        else
            return defaultValue;
    }
    public static long? ToInt64Nullable(this string it)
    {
        if (it == null)
            return null;
        if (it == String.Empty)
            return null;
        if (Int64.TryParse(it, out var tryvalue))
            return tryvalue;
        else
            return null;
    }

    public static ulong ToUInt64(this string it, ulong defaultValue = default)
    {
        if (it == null)
            return defaultValue;
        if (it == String.Empty)
            return defaultValue;
        if (UInt64.TryParse(it, out var tryvalue))
            return tryvalue;
        else
            return defaultValue;
    }
    public static ulong? ToUInt64Nullable(this string it)
    {
        if (it == null)
            return null;
        if (it == String.Empty)
            return null;
        if (UInt64.TryParse(it, out var tryvalue))
            return tryvalue;
        else
            return null;
    }

    public static float ToFloat(this string it, float defaultValue = default)
    {
        if (it == null)
            return defaultValue;
        if (it == String.Empty)
            return defaultValue;
        if (Single.TryParse(it, out var tryvalue))
            return tryvalue;
        else
            return defaultValue;
    }
    public static float? ToFloatNullable(this string it)
    {
        if (it == null)
            return null;
        if (it == String.Empty)
            return null;
        if (Single.TryParse(it, out var tryvalue))
            return tryvalue;
        else
            return null;
    }

    public static double ToDouble(this string it, double defaultValue = default)
    {
        if (it == null)
            return defaultValue;
        if (it == String.Empty)
            return defaultValue;
        if (Double.TryParse(it, out var tryvalue))
            return tryvalue;
        else
            return defaultValue;
    }
    public static double? ToDoubleNullable(this string it)
    {
        if (it == null)
            return null;
        if (it == String.Empty)
            return null;
        if (Double.TryParse(it, out var tryvalue))
            return tryvalue;
        else
            return null;
    }

    public static decimal ToDecimal(this string it, decimal defaultValue = default)
    {
        if (it == null)
            return defaultValue;
        if (it == String.Empty)
            return defaultValue;
        if (Decimal.TryParse(it, out var tryvalue))
            return tryvalue;
        else
            return defaultValue;
    }
    public static decimal? ToDecimalNullable(this string it)
    {
        if (it == null)
            return null;
        if (it == String.Empty)
            return null;
        if (Decimal.TryParse(it, out var tryvalue))
            return tryvalue;
        else
            return null;
    }

    public static DateTime ToDateTime(this string it, DateTime defaultValue = default)
    {
        if (it == null)
            return defaultValue;
        if (it == String.Empty)
            return defaultValue;
        if (DateTime.TryParse(it, out var tryDateTime))
            return tryDateTime;
        else
            return defaultValue;
    }
    public static DateTime? ToDateTimeNullable(this string it)
    {
        if (it == null)
            return null;
        if (it == String.Empty)
            return null;
        if (DateTime.TryParse(it, out var tryvalue))
            return tryvalue;
        else
            return null;
    }

    public static DateTimeOffset ToDateTimeOffset(this string it, DateTimeOffset defaultValue = default)
    {
        if (it == null)
            return defaultValue;
        if (it == String.Empty)
            return defaultValue;
        if (DateTimeOffset.TryParse(it, out var tryDateTime))
            return tryDateTime;
        else
            return defaultValue;
    }
    public static DateTimeOffset? ToDateTimeOffsetNullable(this string it)
    {
        if (it == null)
            return null;
        if (it == String.Empty)
            return null;
        if (DateTimeOffset.TryParse(it, out var tryvalue))
            return tryvalue;
        else
            return null;
    }

    public static TimeSpan ToTimeSpan(this string it, TimeSpan defaultValue = default)
    {
        if (it == null)
            return defaultValue;
        if (it == String.Empty)
            return defaultValue;
        if (TimeSpan.TryParse(it, out var tryDateTime))
            return tryDateTime;
        else
            return defaultValue;
    }
    public static TimeSpan? ToTimeSpanNullable(this string it)
    {
        if (it == null)
            return null;
        if (it == String.Empty)
            return null;
        if (TimeSpan.TryParse(it, out var tryvalue))
            return tryvalue;
        else
            return null;
    }

    public static Guid ToGuid(this string it, Guid defaultValue = default)
    {
        if (it == null)
            return defaultValue;
        if (it == String.Empty)
            return defaultValue;
        if (Guid.TryParse(it, out var tryvalue))
            return tryvalue;
        else
            return defaultValue;
    }
    public static Guid? ToGuidNullable(this string it)
    {
        if (it == null)
            return null;
        if (it == String.Empty)
            return null;
        if (Guid.TryParse(it, out var tryvalue))
            return tryvalue;
        else
            return null;
    }

#if !NET5_0_OR_GREATER
    public static string[] Split(this string it, string seperator)
    {
        return it.Split(new string[] { seperator }, StringSplitOptions.None);
    }
    public static string[] Split(this string it, string seperator, StringSplitOptions options)
    {
        return it.Split(new string[] { seperator }, options);
    }
#endif

    public static unsafe bool MatchWildcard(this string it, string pattern, char wildcard = '*')
    {
        if (String.IsNullOrEmpty(pattern))
            throw new ArgumentException(nameof(pattern));

        fixed (char* pPattern = pattern)
        {
            if (it == null || it.Length == 0)
            {
                if (pattern.Length == 1 && pPattern[0] == wildcard)
                    return true;
                else
                    return false;
            }

            fixed (char* pText = it)
            {
                var i = 0;
                var iPattern = 0;
                int? iWildcard = null;

                var charPattern = pPattern[iPattern];
                for (; i < it.Length; i++)
                {
                    var charText = it[i];

                    if (charPattern == wildcard)
                    {
                        iWildcard = iPattern;
                        if (iPattern == pattern.Length - 1)
                            return true;
                        iPattern++;
                        charPattern = pPattern[iPattern];
                    }

                    if (iWildcard.HasValue)
                    {
                        if (charPattern != charText)
                        {
                            if (iPattern != iWildcard.Value + 1)
                            {
                                iPattern = iWildcard.Value + 1;
                                charPattern = pPattern[iPattern];
                            }
                        }
                        else
                        {
                            if (iPattern == pattern.Length - 1)
                                break;
                            iPattern++;
                            charPattern = pPattern[iPattern];
                        }
                    }
                    else
                    {
                        if (charPattern != charText)
                            return false;
                        if (iPattern == pattern.Length - 1)
                            break;
                        iPattern++;
                        charPattern = pPattern[iPattern];
                    }
                }

                if (iPattern != pattern.Length - 1)
                    return false;
                if (i != it.Length - 1)
                    return false;
                return true;
            }
        }
    }
}<|MERGE_RESOLUTION|>--- conflicted
+++ resolved
@@ -8,15 +8,10 @@
 {
     public static string Truncate(this string it, int maxLength)
     {
-<<<<<<< HEAD
-        if (it == null)
-            throw new ArgumentNullException(nameof(it));
+		if (it == null) throw new ArgumentNullException(nameof(it));
+        if (maxLength < 0) throw new ArgumentException("Cannot be less than zero", nameof(maxLength));
+		
         if (it.Length < maxLength)
-=======
-        if (maxLength < 0) throw new ArgumentException("Cannot be less than zero", nameof(maxLength));
-
-        if (it == null || it.Length < maxLength)
->>>>>>> 88f756f1
             return it;
         return it.Substring(0, maxLength);
     }
